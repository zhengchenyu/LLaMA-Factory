--- conflicted
+++ resolved
@@ -32,14 +32,9 @@
     "assistant_tag": "消息中代表助手的 role_tag（默认：gpt）",
     "observation_tag": "消息中代表工具返回结果的 role_tag（默认：observation）",
     "function_tag": "消息中代表工具调用的 role_tag（默认：function_call）",
-<<<<<<< HEAD
     "system_tag": "消息中代表系统提示的 role_tag（默认：system，会覆盖 system 列）"
   },
   "sample_num": "从该数据集采样的数量，可大于该数据集总量（默认：None）"
-=======
-    "system_tag": "消息中代表系统提示的 role_tag（默认：system，会覆盖 system column）"
-  }
->>>>>>> 864da491
 }
 ```
 
